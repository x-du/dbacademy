--- conflicted
+++ resolved
@@ -27,7 +27,6 @@
         "GCP": "n1-standard-4",
     }
 
-<<<<<<< HEAD
     # noinspection PyMethodParameters
     @CachedStaticProperty
     def default_client() -> DatabricksApi:
@@ -84,11 +83,7 @@
                 }
             })
 
-    def __init__(self, hostname=None, *, token=None, user=None, password=None, authorization_header=None, cloud="AWS", deployment_name=None):
-=======
-    def __init__(self, hostname=None, *, token=None, user=None, password=None, authorization_header=None,
-                 deployment_name=None):
->>>>>>> 216bc914
+    def __init__(self, hostname=None, *, token=None, user=None, password=None, authorization_header=None, deployment_name=None):
         from dbacademy import dbgems
         if hostname:
             url = f'https://{hostname}/api/'
